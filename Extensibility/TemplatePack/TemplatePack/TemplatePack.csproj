--- conflicted
+++ resolved
@@ -119,8 +119,7 @@
       <IncludeInVSIX>true</IncludeInVSIX>
     </Content>
     <Content Include="Packages\Android\Xamarin.Android.Support.v4.23.3.0.nupkg">
-      <CopyToOutputDirectory>Always</CopyToOutputDirectory>
-      <IncludeInVSIX>true</IncludeInVSIX>
+      <CopyToOutputDirectory>Always</CopyToOutputDirectory>      <IncludeInVSIX>true</IncludeInVSIX>
     </Content>
     <Content Include="Packages\Android\Xamarin.Android.Support.v7.AppCompat.23.3.0.nupkg">
       <CopyToOutputDirectory>Always</CopyToOutputDirectory>
@@ -146,19 +145,16 @@
       <CopyToOutputDirectory>Always</CopyToOutputDirectory>
       <IncludeInVSIX>true</IncludeInVSIX>
     </Content>
-<<<<<<< HEAD
     <Content Include="Packages\Containers\autofac.3.5.2.nupkg">
       <CopyToOutputDirectory>Always</CopyToOutputDirectory>
       <IncludeInVSIX>true</IncludeInVSIX>
     </Content>
     <Content Include="Packages\prism.autofac.6.2.0.nupkg">
-=======
     <Content Include="Packages\prism.structuremap.6.2.0.nupkg">
       <CopyToOutputDirectory>Always</CopyToOutputDirectory>
       <IncludeInVSIX>true</IncludeInVSIX>
     </Content>
     <Content Include="Packages\Containers\structuremap.4.4.0.nupkg">
->>>>>>> d2fcadf4
       <CopyToOutputDirectory>Always</CopyToOutputDirectory>
       <IncludeInVSIX>true</IncludeInVSIX>
     </Content>
