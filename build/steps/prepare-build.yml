parameters:
  solution: '**/*.sln'

steps:
- task: UseDotNet@2
<<<<<<< HEAD
  displayName: Ensure 3.1 SDK is Installed
  inputs:
    packageType: 'sdk'
    version: '3.1.404'

- task: UseDotNet@2
  displayName: Use .NET 5.0
=======
  displayName: 'Use global.json SDK'
>>>>>>> b444fced
  inputs:
    packageType: 'sdk'
    useGlobalJson: true

- task: NuGetToolInstaller@1
  displayName: Use latest NuGet
  inputs:
    checkLatest: true

- task: NuGetCommand@2
  displayName: 'NuGet restore'
  inputs:
    restoreSolution: ${{ parameters.solution }}
    noCache: true
    verbosityRestore: normal<|MERGE_RESOLUTION|>--- conflicted
+++ resolved
@@ -3,17 +3,13 @@
 
 steps:
 - task: UseDotNet@2
-<<<<<<< HEAD
   displayName: Ensure 3.1 SDK is Installed
   inputs:
     packageType: 'sdk'
-    version: '3.1.404'
+    version: '3.1.405'
 
 - task: UseDotNet@2
-  displayName: Use .NET 5.0
-=======
   displayName: 'Use global.json SDK'
->>>>>>> b444fced
   inputs:
     packageType: 'sdk'
     useGlobalJson: true
