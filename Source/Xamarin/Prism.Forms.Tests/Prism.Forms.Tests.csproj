--- conflicted
+++ resolved
@@ -46,17 +46,10 @@
     <CodeAnalysisRuleSet>MinimumRecommendedRules.ruleset</CodeAnalysisRuleSet>
   </PropertyGroup>
   <PropertyGroup Condition="'$(Configuration)|$(Platform)' == 'Test|AnyCPU'">
-<<<<<<< HEAD
-    <DebugSymbols>true</DebugSymbols>
-    <OutputPath>bin\Test\</OutputPath>
-    <DefineConstants>TRACE;DEBUG;TEST</DefineConstants>
-    <DebugType>full</DebugType>
-=======
     <OutputPath>bin\Test\</OutputPath>
     <DefineConstants>TRACE</DefineConstants>
     <Optimize>true</Optimize>
     <DebugType>pdbonly</DebugType>
->>>>>>> e15a9d23
     <PlatformTarget>AnyCPU</PlatformTarget>
     <ErrorReport>prompt</ErrorReport>
     <CodeAnalysisRuleSet>MinimumRecommendedRules.ruleset</CodeAnalysisRuleSet>
