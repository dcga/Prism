﻿using Prism.Common;
using Prism.Forms.Tests.Mocks;
using Prism.Forms.Tests.Mocks.ViewModels;
using Prism.Forms.Tests.Mocks.Views;
using Prism.Logging;
using Prism.Navigation;
using System;
using System.Linq;
using System.Threading.Tasks;
using Xamarin.Forms;
using Xunit;

namespace Prism.Forms.Tests.Navigation
{
    public class PageNavigationServiceFixture : IDisposable
    {
        PageNavigationContainerMock _container;
        IApplicationProvider _applicationProvider;
        ILoggerFacade _loggerFacade;

        public PageNavigationServiceFixture()
        {
            _container = new PageNavigationContainerMock();

            _container.Register("PageMock", typeof(PageMock));

            _container.Register("ContentPage", typeof(ContentPageMock));
            _container.Register("ContentPage1", typeof(ContentPageMock1));
            _container.Register(typeof(ContentPageMockViewModel).FullName, typeof(ContentPageMock));
<<<<<<< HEAD
            _container.Register(typeof(ContentPageMock1ViewModel).FullName, typeof(ContentPageMock1));
=======
            _container.Register("SecondContentPageMock", typeof(SecondContentPageMock));
>>>>>>> 161767a4

            _container.Register("NavigationPage", typeof(NavigationPageMock));
            _container.Register("NavigationPage-Empty", typeof(NavigationPageEmptyMock));
            _container.Register("NavigationPageWithStack", typeof(NavigationPageWithStackMock));
            _container.Register("NavigationPageWithStackNoMatch", typeof(NavigationPageWithStackNoMatchMock));

            _container.Register("MasterDetailPage", typeof(MasterDetailPageMock));
            _container.Register("MasterDetailPage-Empty", typeof(MasterDetailPageEmptyMock));


            _container.Register("TabbedPage", typeof(TabbedPageMock));
            _container.Register("CarouselPage", typeof(CarouselPageMock));

            _applicationProvider = new ApplicationProviderMock();
            _loggerFacade = new EmptyLogger();
        }

        [Fact]
        public void IPageAware_NullByDefault()
        {
            var navigationService = new PageNavigationServiceMock(_container, _applicationProvider, _loggerFacade);
            var page = ((IPageAware)navigationService).Page;
            Assert.Null(page);
        }

        [Fact]
        public void Navigate_ToUnregisteredPage_ByName()
        {
            Assert.ThrowsAsync<NullReferenceException>(async () =>
            {
                var navigationService = new PageNavigationServiceMock(_container, _applicationProvider, _loggerFacade);
                var rootPage = new Xamarin.Forms.ContentPage();
                ((IPageAware)navigationService).Page = rootPage;

                await navigationService.NavigateAsync("UnregisteredPage");

                Assert.True(rootPage.Navigation.ModalStack.Count == 0);
            });
        }

        [Fact]
        public async void Navigate_ToContentPage_ByName()
        {
            var navigationService = new PageNavigationServiceMock(_container, _applicationProvider, _loggerFacade);
            var rootPage = new Xamarin.Forms.ContentPage();
            ((IPageAware)navigationService).Page = rootPage;

            await navigationService.NavigateAsync("ContentPage");

            Assert.True(rootPage.Navigation.ModalStack.Count == 1);
            Assert.IsType(typeof(ContentPageMock), rootPage.Navigation.ModalStack[0]);
        }

        [Fact]
        public async void NavigateAsync_ToContentPage_ByName()
        {
            var navigationService = new PageNavigationServiceMock(_container, _applicationProvider, _loggerFacade);
            var rootPage = new Xamarin.Forms.NavigationPage();
            ((IPageAware)navigationService).Page = rootPage;

            await navigationService.NavigateAsync("ContentPage", useModalNavigation: false);

            Assert.True(rootPage.Navigation.NavigationStack.Count == 1);
            Assert.IsType(typeof(ContentPageMock), rootPage.Navigation.NavigationStack[0]);
        }

        [Fact]
        public async void Navigate_ToContentPage_ByRelativeUri()
        {
            var navigationService = new PageNavigationServiceMock(_container, _applicationProvider, _loggerFacade);
            var rootPage = new Xamarin.Forms.ContentPage();
            ((IPageAware)navigationService).Page = rootPage;

            await navigationService.NavigateAsync(new Uri("ContentPage", UriKind.Relative));

            Assert.True(rootPage.Navigation.ModalStack.Count == 1);
            Assert.IsType(typeof(ContentPageMock), rootPage.Navigation.ModalStack[0]);
        }

        [Fact]
        public async void Navigate_ToContentPage_ByAbsoluteName()
        {
            // Set up top page.
            var recorder = new PageNavigationEventRecorder();
            var rootPage = new ContentPageMock(recorder);
            var rootPageViewModel = (ViewModelBase)rootPage.BindingContext;
            var applicationProvider = new ApplicationProviderMock(rootPage);
            var navigationService = new PageNavigationServiceMock(_container, applicationProvider, _loggerFacade, recorder);

            await navigationService.NavigateAsync("/ContentPage");

            var navigatedPage = applicationProvider.MainPage;
            Assert.IsType(typeof(ContentPageMock), navigatedPage);
            Assert.NotEqual(rootPage, _applicationProvider.MainPage);

            var record = recorder.TakeFirst();
            Assert.Equal(navigatedPage, record.Sender);
            Assert.Equal(PageNavigationEvent.OnNavigatingTo, record.Event);

            record = recorder.TakeFirst();
            Assert.Equal(navigatedPage.BindingContext, record.Sender);
            Assert.Equal(PageNavigationEvent.OnNavigatingTo, record.Event);

            record = recorder.TakeFirst();
            Assert.Equal(rootPage, record.Sender);
            Assert.Equal(PageNavigationEvent.OnNavigatedFrom, record.Event);

            record = recorder.TakeFirst();
            Assert.Equal(rootPageViewModel, record.Sender);
            Assert.Equal(PageNavigationEvent.OnNavigatedFrom, record.Event);

            record = recorder.TakeFirst();
            Assert.Equal(navigatedPage, record.Sender);
            Assert.Equal(PageNavigationEvent.OnNavigatedTo, record.Event);

            record = recorder.TakeFirst();
            Assert.Equal(navigatedPage.BindingContext, record.Sender);
            Assert.Equal(PageNavigationEvent.OnNavigatedTo, record.Event);

            record = recorder.TakeFirst();
            Assert.Equal(rootPage, record.Sender);
            Assert.Equal(PageNavigationEvent.Destroy, record.Event);

            record = recorder.TakeFirst();
            Assert.Equal(rootPageViewModel, record.Sender);
            Assert.Equal(PageNavigationEvent.Destroy, record.Event);

            Assert.True(recorder.IsEmpty);
        }

        [Fact]
        public async void Navigate_ToContentPage_ByAbsoluteUri()
        {
            // Set up top page.
            var recorder = new PageNavigationEventRecorder(); ;
            var rootPage = new ContentPageMock(recorder);
            var rootPageViewModel = (ViewModelBase)rootPage.BindingContext;
            var applicationProvider = new ApplicationProviderMock(rootPage);
            var navigationService = new PageNavigationServiceMock(_container, applicationProvider, _loggerFacade, recorder);

            await navigationService.NavigateAsync(new Uri("http://localhost/ContentPage", UriKind.Absolute));

            var navigatedPage = applicationProvider.MainPage;
            Assert.IsType(typeof(ContentPageMock), navigatedPage);
            Assert.NotEqual(rootPage, _applicationProvider.MainPage);

            var record = recorder.TakeFirst();
            Assert.Equal(navigatedPage, record.Sender);
            Assert.Equal(PageNavigationEvent.OnNavigatingTo, record.Event);

            record = recorder.TakeFirst();
            Assert.Equal(navigatedPage.BindingContext, record.Sender);
            Assert.Equal(PageNavigationEvent.OnNavigatingTo, record.Event);

            record = recorder.TakeFirst();
            Assert.Equal(rootPage, record.Sender);
            Assert.Equal(PageNavigationEvent.OnNavigatedFrom, record.Event);

            record = recorder.TakeFirst();
            Assert.Equal(rootPageViewModel, record.Sender);
            Assert.Equal(PageNavigationEvent.OnNavigatedFrom, record.Event);

            record = recorder.TakeFirst();
            Assert.Equal(navigatedPage, record.Sender);
            Assert.Equal(PageNavigationEvent.OnNavigatedTo, record.Event);

            record = recorder.TakeFirst();
            Assert.Equal(navigatedPage.BindingContext, record.Sender);
            Assert.Equal(PageNavigationEvent.OnNavigatedTo, record.Event);

            record = recorder.TakeFirst();
            Assert.Equal(rootPage, record.Sender);
            Assert.Equal(PageNavigationEvent.Destroy, record.Event);

            record = recorder.TakeFirst();
            Assert.Equal(rootPageViewModel, record.Sender);
            Assert.Equal(PageNavigationEvent.Destroy, record.Event);

            Assert.True(recorder.IsEmpty);
        }

        #region NavigateAsync from NavigationPage with ChildPage
        [Fact]
        public async Task NavigateAsync_From_NavigationPage_Without_ChildPage()
        {
            var recorder = new PageNavigationEventRecorder();
            var navigationService = new PageNavigationServiceMock(_container, _applicationProvider, _loggerFacade, recorder);
            var navigationPage = new NavigationPageEmptyMock(recorder);

            ((IPageAware)navigationService).Page = navigationPage;
            await navigationService.NavigateAsync("ContentPage");

            Assert.Equal(0, navigationPage.Navigation.ModalStack.Count);
            Assert.Equal(1, navigationPage.Navigation.NavigationStack.Count);
            var contentPage = navigationPage.Navigation.NavigationStack.Last();
            Assert.IsType(typeof(ContentPageMock), contentPage);

            var record = recorder.TakeFirst();
            Assert.Equal(contentPage, record.Sender);
            Assert.Equal(PageNavigationEvent.OnNavigatingTo, record.Event);

            record = recorder.TakeFirst();
            Assert.Equal(contentPage.BindingContext, record.Sender);
            Assert.Equal(PageNavigationEvent.OnNavigatingTo, record.Event);

            record = recorder.TakeFirst();
            Assert.Equal(navigationPage, record.Sender);
            Assert.Equal(PageNavigationEvent.OnNavigatedFrom, record.Event);

            record = recorder.TakeFirst();
            Assert.Equal(navigationPage.BindingContext, record.Sender);
            Assert.Equal(PageNavigationEvent.OnNavigatedFrom, record.Event);

            record = recorder.TakeFirst();
            Assert.Equal(contentPage, record.Sender);
            Assert.Equal(PageNavigationEvent.OnNavigatedTo, record.Event);

            record = recorder.TakeFirst();
            Assert.Equal(contentPage.BindingContext, record.Sender);
            Assert.Equal(PageNavigationEvent.OnNavigatedTo, record.Event);

            Assert.True(recorder.IsEmpty);
        }

        [Fact]
        public async Task NavigateAsync_From_ChildPageOfNavigationPage()
        {
            var recorder = new PageNavigationEventRecorder(); ;
            var navigationService = new PageNavigationServiceMock(_container, _applicationProvider, _loggerFacade, recorder);
            var contentPageMock = new ContentPageMock(recorder);
            var navigationPage = new NavigationPageMock(recorder, contentPageMock);

            // Navigate to Page2
            ((IPageAware)navigationService).Page = contentPageMock;
            await navigationService.NavigateAsync("SecondContentPageMock");

            Assert.Equal(0, navigationPage.Navigation.ModalStack.Count);
            Assert.Equal(2, navigationPage.Navigation.NavigationStack.Count);

            var pageMock = navigationPage.Navigation.NavigationStack.Last();

            Assert.IsType<SecondContentPageMock>(pageMock);

            var record = recorder.TakeFirst();
            Assert.Equal(pageMock, record.Sender);
            Assert.Equal(PageNavigationEvent.OnNavigatingTo, record.Event);

            record = recorder.TakeFirst();
            Assert.Equal(pageMock.BindingContext, record.Sender);
            Assert.Equal(PageNavigationEvent.OnNavigatingTo, record.Event);

            record = recorder.TakeFirst();
            Assert.Equal(contentPageMock, record.Sender);
            Assert.Equal(PageNavigationEvent.OnNavigatedFrom, record.Event);

            record = recorder.TakeFirst();
            Assert.Equal(contentPageMock.BindingContext, record.Sender);
            Assert.Equal(PageNavigationEvent.OnNavigatedFrom, record.Event);

            record = recorder.TakeFirst();
            Assert.Equal(pageMock, record.Sender);
            Assert.Equal(PageNavigationEvent.OnNavigatedTo, record.Event);

            record = recorder.TakeFirst();
            Assert.Equal(pageMock.BindingContext, record.Sender);
            Assert.Equal(PageNavigationEvent.OnNavigatedTo, record.Event);

            Assert.True(recorder.IsEmpty);
        }

        [Fact]
        public async Task NavigateAsync_From_NavigationPage_With_ChildPage_And_DoesNotReplaseRootPage()
        {
            var recorder = new PageNavigationEventRecorder(); ;
            var navigationService = new PageNavigationServiceMock(_container, _applicationProvider, _loggerFacade, recorder);
            var contentPageMock = new ContentPageMock(recorder);
            var contentPageMockViewModel = contentPageMock.BindingContext;
            var navigationPage = new NavigationPageMock(recorder, contentPageMock);

            // Navigate to Page2
            ((IPageAware)navigationService).Page = contentPageMock;
            await navigationService.NavigateAsync("SecondContentPageMock");

            var secondContentPage = navigationPage.Navigation.NavigationStack.Last();
            var secondContentPageViewModel = secondContentPage.BindingContext;

            recorder.Clear();
            // PopToRootAsync
            ((IPageAware)navigationService).Page = navigationPage;
            await navigationService.NavigateAsync("ContentPage");

            Assert.Equal(0, navigationPage.Navigation.ModalStack.Count);
            Assert.Equal(1, navigationPage.Navigation.NavigationStack.Count);

            var rootPage = navigationPage.Navigation.NavigationStack.Last();
            Assert.Equal(contentPageMock, rootPage);

            var record = recorder.TakeFirst();
            Assert.Equal(contentPageMock, record.Sender);
            Assert.Equal(PageNavigationEvent.OnNavigatingTo, record.Event);

            record = recorder.TakeFirst();
            Assert.Equal(contentPageMockViewModel, record.Sender);
            Assert.Equal(PageNavigationEvent.OnNavigatingTo, record.Event);

            record = recorder.TakeFirst();
            Assert.Equal(contentPageMock, record.Sender);
            Assert.Equal(PageNavigationEvent.OnNavigatedFrom, record.Event);

            record = recorder.TakeFirst();
            Assert.Equal(contentPageMockViewModel, record.Sender);
            Assert.Equal(PageNavigationEvent.OnNavigatedFrom, record.Event);

            record = recorder.TakeFirst();
            Assert.Equal(contentPageMock, record.Sender);
            Assert.Equal(PageNavigationEvent.OnNavigatedTo, record.Event);

            record = recorder.TakeFirst();
            Assert.Equal(contentPageMock.BindingContext, record.Sender);
            Assert.Equal(PageNavigationEvent.OnNavigatedTo, record.Event);

            record = recorder.TakeFirst();
            Assert.Equal(secondContentPage, record.Sender);
            Assert.Equal(PageNavigationEvent.Destroy, record.Event);

            record = recorder.TakeFirst();
            Assert.Equal(secondContentPageViewModel, record.Sender);
            Assert.Equal(PageNavigationEvent.Destroy, record.Event);

            Assert.True(recorder.IsEmpty);
        }

        [Fact]
        public async Task NavigateAsync_From_NavigationPage_With_ChildPage_And_ReplaseRootPage()
        {
            var recorder = new PageNavigationEventRecorder(); ;
            var navigationService = new PageNavigationServiceMock(_container, _applicationProvider, _loggerFacade, recorder);
            var secondContentPageMock = new SecondContentPageMock(recorder);
            var secondContentPageMockViewModel = secondContentPageMock.BindingContext;
            var navigationPage = new NavigationPageMock(recorder, secondContentPageMock);

            // Navigate to Page2
            ((IPageAware)navigationService).Page = secondContentPageMock;
            await navigationService.NavigateAsync("MasterDetailPage");

            var masterDetailPage = navigationPage.Navigation.NavigationStack.Last();
            var masterDetailPageViewModel = masterDetailPage.BindingContext;

            recorder.Clear();
            // PopToRootAsync
            ((IPageAware)navigationService).Page = navigationPage;
            await navigationService.NavigateAsync("ContentPage");

            Assert.Equal(0, navigationPage.Navigation.ModalStack.Count);
            Assert.Equal(1, navigationPage.Navigation.NavigationStack.Count);

            var contentPage = navigationPage.Navigation.NavigationStack.Last();
            Assert.NotEqual(secondContentPageMock, contentPage);

            var record = recorder.TakeFirst();
            Assert.Equal(contentPage, record.Sender);
            Assert.Equal(PageNavigationEvent.OnNavigatingTo, record.Event);

            record = recorder.TakeFirst();
            Assert.Equal(contentPage.BindingContext, record.Sender);
            Assert.Equal(PageNavigationEvent.OnNavigatingTo, record.Event);

            record = recorder.TakeFirst();
            Assert.Equal(secondContentPageMock, record.Sender);
            Assert.Equal(PageNavigationEvent.OnNavigatedFrom, record.Event);

            record = recorder.TakeFirst();
            Assert.Equal(secondContentPageMockViewModel, record.Sender);
            Assert.Equal(PageNavigationEvent.OnNavigatedFrom, record.Event);

            record = recorder.TakeFirst();
            Assert.Equal(contentPage, record.Sender);
            Assert.Equal(PageNavigationEvent.OnNavigatedTo, record.Event);

            record = recorder.TakeFirst();
            Assert.Equal(contentPage.BindingContext, record.Sender);
            Assert.Equal(PageNavigationEvent.OnNavigatedTo, record.Event);

            record = recorder.TakeFirst();
            Assert.Equal(masterDetailPage, record.Sender);
            Assert.Equal(PageNavigationEvent.Destroy, record.Event);

            record = recorder.TakeFirst();
            Assert.Equal(masterDetailPageViewModel, record.Sender);
            Assert.Equal(PageNavigationEvent.Destroy, record.Event);

            record = recorder.TakeFirst();
            Assert.Equal(secondContentPageMock, record.Sender);
            Assert.Equal(PageNavigationEvent.Destroy, record.Event);

            record = recorder.TakeFirst();
            Assert.Equal(secondContentPageMockViewModel, record.Sender);
            Assert.Equal(PageNavigationEvent.Destroy, record.Event);

            Assert.True(recorder.IsEmpty);
        }

        [Fact]
        public async Task NavigateAsync_From_NavigationPage_When_NotClearNavigationStack()
        {
            var recorder = new PageNavigationEventRecorder(); ;
            var navigationService = new PageNavigationServiceMock(_container, _applicationProvider, _loggerFacade, recorder);
            var contentPageMock = new ContentPageMock(recorder);
            var navigationPage = new NavigationPageMock(recorder, contentPageMock);
            navigationPage.ClearNavigationStackOnNavigation = false;

            // Navigate to Page2
            ((IPageAware)navigationService).Page = contentPageMock;
            await navigationService.NavigateAsync("SecondContentPageMock");

            var secondContentPage = navigationPage.Navigation.NavigationStack.Last();
            var secondContentPageViewModel = secondContentPage.BindingContext;

            recorder.Clear();
            ((IPageAware)navigationService).Page = navigationPage;
            await navigationService.NavigateAsync("ContentPage");

            Assert.Equal(0, navigationPage.Navigation.ModalStack.Count);
            Assert.Equal(3, navigationPage.Navigation.NavigationStack.Count);

            var currentPage = navigationPage.Navigation.NavigationStack.Last();
            Assert.NotEqual(contentPageMock, currentPage);

            var record = recorder.TakeFirst();
            Assert.Equal(currentPage, record.Sender);
            Assert.Equal(PageNavigationEvent.OnNavigatingTo, record.Event);

            record = recorder.TakeFirst();
            Assert.Equal(currentPage.BindingContext, record.Sender);
            Assert.Equal(PageNavigationEvent.OnNavigatingTo, record.Event);

            record = recorder.TakeFirst();
            Assert.Equal(secondContentPage, record.Sender);
            Assert.Equal(PageNavigationEvent.OnNavigatedFrom, record.Event);

            record = recorder.TakeFirst();
            Assert.Equal(secondContentPageViewModel, record.Sender);
            Assert.Equal(PageNavigationEvent.OnNavigatedFrom, record.Event);

            record = recorder.TakeFirst();
            Assert.Equal(currentPage, record.Sender);
            Assert.Equal(PageNavigationEvent.OnNavigatedTo, record.Event);

            record = recorder.TakeFirst();
            Assert.Equal(currentPage.BindingContext, record.Sender);
            Assert.Equal(PageNavigationEvent.OnNavigatedTo, record.Event);

            Assert.True(recorder.IsEmpty);
        }

        [Fact]
        public async Task NavigateAsync_From_NavigationPage_When_NotClearNavigationStack_And_SamePage()
        {
            var recorder = new PageNavigationEventRecorder(); ;
            var navigationService = new PageNavigationServiceMock(_container, _applicationProvider, _loggerFacade, recorder);
            var contentPageMock = new ContentPageMock(recorder);
            var navigationPage = new NavigationPageMock(recorder, contentPageMock);
            navigationPage.ClearNavigationStackOnNavigation = false;

            // Navigate to Page2
            ((IPageAware)navigationService).Page = contentPageMock;
            await navigationService.NavigateAsync("SecondContentPageMock");

            var secondContentPage = navigationPage.Navigation.NavigationStack.Last();

            recorder.Clear();
            ((IPageAware)navigationService).Page = navigationPage;
            await navigationService.NavigateAsync("SecondContentPageMock");

            Assert.Equal(0, navigationPage.Navigation.ModalStack.Count);
            Assert.Equal(2, navigationPage.Navigation.NavigationStack.Count);

            var currentPage = navigationPage.Navigation.NavigationStack.Last();
            Assert.Equal(secondContentPage, currentPage);

            var record = recorder.TakeFirst();
            Assert.Equal(secondContentPage, record.Sender);
            Assert.Equal(PageNavigationEvent.OnNavigatingTo, record.Event);

            record = recorder.TakeFirst();
            Assert.Equal(secondContentPage.BindingContext, record.Sender);
            Assert.Equal(PageNavigationEvent.OnNavigatingTo, record.Event);

            record = recorder.TakeFirst();
            Assert.Equal(secondContentPage, record.Sender);
            Assert.Equal(PageNavigationEvent.OnNavigatedFrom, record.Event);

            record = recorder.TakeFirst();
            Assert.Equal(secondContentPage.BindingContext, record.Sender);
            Assert.Equal(PageNavigationEvent.OnNavigatedFrom, record.Event);

            record = recorder.TakeFirst();
            Assert.Equal(secondContentPage, record.Sender);
            Assert.Equal(PageNavigationEvent.OnNavigatedTo, record.Event);

            record = recorder.TakeFirst();
            Assert.Equal(secondContentPage.BindingContext, record.Sender);
            Assert.Equal(PageNavigationEvent.OnNavigatedTo, record.Event);

            Assert.True(recorder.IsEmpty);
        }
        #endregion

        [Fact]
        public async void Navigate_ToContentPage_ByName_WithNavigationParameters()
        {
            var navigationService = new PageNavigationServiceMock(_container, _applicationProvider, _loggerFacade);
            var rootPage = new Xamarin.Forms.ContentPage();
            ((IPageAware)navigationService).Page = rootPage;

            var navParameters = new NavigationParameters();
            navParameters.Add("id", 3);

            await navigationService.NavigateAsync("ContentPage", navParameters);

            Assert.True(rootPage.Navigation.ModalStack.Count == 1);
            Assert.IsType(typeof(ContentPageMock), rootPage.Navigation.ModalStack[0]);

            var viewModel = rootPage.Navigation.ModalStack[0].BindingContext as ContentPageMockViewModel;
            Assert.NotNull(viewModel);

            Assert.NotNull(viewModel.NavigatedToParameters);
            Assert.True(viewModel.NavigatedToParameters.Count > 0);
            Assert.Equal(3, viewModel.NavigatedToParameters["id"]);
        }

        [Fact]
        public async void Navigate_ToContentPage_ThenGoBack()
        {
            var navigationService = new PageNavigationServiceMock(_container, _applicationProvider, _loggerFacade);
            var rootPage = new Xamarin.Forms.ContentPage();
            ((IPageAware)navigationService).Page = rootPage;

            await navigationService.NavigateAsync("ContentPage");

            Assert.True(rootPage.Navigation.ModalStack.Count == 1);
            Assert.IsType(typeof(ContentPageMock), rootPage.Navigation.ModalStack[0]);

            await navigationService.GoBackAsync();

            Assert.True(rootPage.Navigation.ModalStack.Count == 0);
        }

        [Fact]
        public async void NavigateAsync_ToContentPage_ThenGoBack()
        {
            var pageMock = new ContentPageMock();
            var navigationService = new PageNavigationServiceMock(_container, _applicationProvider, _loggerFacade);
            ((IPageAware)navigationService).Page = pageMock;

            var rootPage = new NavigationPage(pageMock);

            Assert.IsType(typeof(ContentPageMock), rootPage.CurrentPage);

            await navigationService.NavigateAsync("TabbedPage");

            Assert.True(rootPage.Navigation.NavigationStack.Count == 2);
            Assert.IsType(typeof(TabbedPageMock), rootPage.CurrentPage);
            var tabbedPageMock = rootPage.CurrentPage as TabbedPageMock;
            Assert.NotNull(tabbedPageMock);
            var viewModel = (ViewModelBase)tabbedPageMock.BindingContext;
            
            await navigationService.GoBackAsync();

            Assert.True(rootPage.Navigation.NavigationStack.Count == 1);
            Assert.IsType(typeof(ContentPageMock), rootPage.CurrentPage);
            Assert.True(tabbedPageMock.DestroyCalled);
            Assert.Null(tabbedPageMock.BindingContext);
            Assert.True(viewModel.DestroyCalled);
        }

        [Fact]
        public async void Navigate_ToContentPage_ViewModelHasINavigationAware()
        {
            var navigationService = new PageNavigationServiceMock(_container, _applicationProvider, _loggerFacade);
            var rootPage = new Xamarin.Forms.ContentPage();
            ((IPageAware)navigationService).Page = rootPage;

            await navigationService.NavigateAsync("ContentPage");

            Assert.True(rootPage.Navigation.ModalStack.Count == 1);
            Assert.IsType(typeof(ContentPageMock), rootPage.Navigation.ModalStack[0]);

            var viewModel = rootPage.Navigation.ModalStack[0].BindingContext as ContentPageMockViewModel;
            Assert.NotNull(viewModel);
            Assert.True(viewModel.OnNavigatedToCalled);

            var nextPageNavService = new PageNavigationServiceMock(_container, _applicationProvider, _loggerFacade);
            ((IPageAware)nextPageNavService).Page = rootPage.Navigation.ModalStack[0];
            await nextPageNavService.NavigateAsync("NavigationPage");

            Assert.True(viewModel.OnNavigatedFromCalled);
        }

        [Fact]
        public async void Navigate_ToContentPage_PageHasINavigationAware()
        {
            var navigationService = new PageNavigationServiceMock(_container, _applicationProvider, _loggerFacade);
            var rootPage = new Xamarin.Forms.ContentPage();
            ((IPageAware)navigationService).Page = rootPage;

            await navigationService.NavigateAsync("ContentPage");

            Assert.True(rootPage.Navigation.ModalStack.Count == 1);

            var contentPage = rootPage.Navigation.ModalStack[0] as ContentPageMock;
            Assert.NotNull(contentPage);
            Assert.True(contentPage.OnNavigatedToCalled);

            var nextPageNavService = new PageNavigationServiceMock(_container, _applicationProvider, _loggerFacade);
            ((IPageAware)nextPageNavService).Page = contentPage;

            await nextPageNavService.NavigateAsync("NavigationPage");

            Assert.True(contentPage.OnNavigatedFromCalled);
            Assert.True(contentPage.Navigation.ModalStack.Count == 1);
        }

        [Fact]
        public async void Navigate_ToContentPage_PageHasIConfirmNavigation_True()
        {
            var navigationService = new PageNavigationServiceMock(_container, _applicationProvider, _loggerFacade);
            var rootPage = new ContentPageMock();
            ((IPageAware)navigationService).Page = rootPage;

            Assert.False(rootPage.OnConfirmNavigationCalled);

            await navigationService.NavigateAsync("ContentPage");

            Assert.True(rootPage.OnConfirmNavigationCalled);
            Assert.True(rootPage.Navigation.ModalStack.Count == 1);
        }

        [Fact]
        public async void Navigate_ToContentPage_PageHasIConfirmNavigation_False()
        {
            var navigationService = new PageNavigationServiceMock(_container, _applicationProvider, _loggerFacade);
            var rootPage = new ContentPageMock();
            ((IPageAware)navigationService).Page = rootPage;

            Assert.False(rootPage.OnConfirmNavigationCalled);

            var navParams = new NavigationParameters();
            navParams.Add("canNavigate", false);

            await navigationService.NavigateAsync("ContentPage", navParams);

            Assert.True(rootPage.OnConfirmNavigationCalled);
            Assert.True(rootPage.Navigation.ModalStack.Count == 0);
        }

        [Fact]
        public async void Navigate_ToContentPage_ViewModelHasIConfirmNavigation_True()
        {
            var navigationService = new PageNavigationServiceMock(_container, _applicationProvider, _loggerFacade);
            var rootPage = new Xamarin.Forms.ContentPage() { BindingContext = new ContentPageMockViewModel() };
            ((IPageAware)navigationService).Page = rootPage;

            var viewModel = rootPage.BindingContext as ContentPageMockViewModel;
            Assert.False(viewModel.OnConfirmNavigationCalled);

            await navigationService.NavigateAsync("ContentPage");
            Assert.True(rootPage.Navigation.ModalStack.Count == 1);

            Assert.NotNull(viewModel);
            Assert.True(viewModel.OnConfirmNavigationCalled);
        }

        [Fact]
        public async void Navigate_ToContentPage_ViewModelHasIConfirmNavigation_False()
        {
            var navigationService = new PageNavigationServiceMock(_container, _applicationProvider, _loggerFacade);
            var rootPage = new ContentPage() { BindingContext = new ContentPageMockViewModel() };
            ((IPageAware)navigationService).Page = rootPage;

            var viewModel = rootPage.BindingContext as ContentPageMockViewModel;
            Assert.False(viewModel.OnConfirmNavigationCalled);

            var navParams = new NavigationParameters();
            navParams.Add("canNavigate", false);

            await navigationService.NavigateAsync("ContentPage", navParams);

            Assert.True(viewModel.OnConfirmNavigationCalled);
            Assert.True(rootPage.Navigation.ModalStack.Count == 0);
        }

        [Fact]
        public async void Navigate_ToNavigatonPage_ViewModelHasINavigationAware()
        {
            var navigationService = new PageNavigationServiceMock(_container, _applicationProvider, _loggerFacade);
            var rootPage = new Xamarin.Forms.ContentPage();
            ((IPageAware)navigationService).Page = rootPage;

            await navigationService.NavigateAsync("NavigationPage");

            Assert.True(rootPage.Navigation.ModalStack.Count == 1);
            Assert.IsType(typeof(NavigationPageMock), rootPage.Navigation.ModalStack[0]);

            var viewModel = rootPage.Navigation.ModalStack[0].BindingContext as NavigationPageMockViewModel;
            Assert.NotNull(viewModel);
            Assert.True(viewModel.OnNavigatedToCalled);
        }

        [Fact]
        public async void Navigate_ToMasterDetailPage_ViewModelHasINavigationAware()
        {
            var navigationService = new PageNavigationServiceMock(_container, _applicationProvider, _loggerFacade);
            var rootPage = new Xamarin.Forms.ContentPage();
            ((IPageAware)navigationService).Page = rootPage;

            await navigationService.NavigateAsync("MasterDetailPage");

            Assert.True(rootPage.Navigation.ModalStack.Count == 1);

            var mdPage = rootPage.Navigation.ModalStack[0] as MasterDetailPage;
            Assert.NotNull(mdPage);

            var viewModel = mdPage.BindingContext as MasterDetailPageMockViewModel;
            Assert.NotNull(viewModel);
            Assert.True(viewModel.OnNavigatedToCalled);
        }

        [Fact]
        public async void Navigate_ToTabbedPage_ByName_ViewModelHasINavigationAware()
        {
            var navigationService = new PageNavigationServiceMock(_container, _applicationProvider, _loggerFacade);
            var rootPage = new Xamarin.Forms.ContentPage();
            ((IPageAware)navigationService).Page = rootPage;

            await navigationService.NavigateAsync("TabbedPage");

            Assert.True(rootPage.Navigation.ModalStack.Count == 1);

            var mdPage = rootPage.Navigation.ModalStack[0] as TabbedPageMock;
            Assert.NotNull(mdPage);

            var viewModel = mdPage.BindingContext as TabbedPageMockViewModel;
            Assert.NotNull(viewModel);
            Assert.True(viewModel.OnNavigatedToCalled);
        }

        [Fact]
        public async void Navigate_ToCarouselPage_ByName_ViewModelHasINavigationAware()
        {
            var navigationService = new PageNavigationServiceMock(_container, _applicationProvider, _loggerFacade);
            var rootPage = new Xamarin.Forms.ContentPage();
            ((IPageAware)navigationService).Page = rootPage;

            await navigationService.NavigateAsync("CarouselPage");

            Assert.True(rootPage.Navigation.ModalStack.Count == 1);

            var cPage = rootPage.Navigation.ModalStack[0] as CarouselPageMock;
            Assert.NotNull(cPage);

            var viewModel = cPage.BindingContext as CarouselPageMockViewModel;
            Assert.NotNull(viewModel);
            Assert.True(viewModel.OnNavigatedToCalled);
        }

        [Fact]
        public async void DeepNavigate_From_ContentPage_To_ContentPage()
        {
            var navigationService = new PageNavigationServiceMock(_container, _applicationProvider, _loggerFacade);
            var rootPage = new Xamarin.Forms.ContentPage();
            ((IPageAware)navigationService).Page = rootPage;

            await navigationService.NavigateAsync("ContentPage/ContentPage");

            Assert.True(rootPage.Navigation.ModalStack.Count == 1);
            Assert.True(rootPage.Navigation.ModalStack[0].Navigation.ModalStack.Count == 1);
        }

        [Fact]
        public async void DeepNavigate_From_ContentPage_To_NavigationPage()
        {
            var navigationService = new PageNavigationServiceMock(_container, _applicationProvider, _loggerFacade);
            var rootPage = new Xamarin.Forms.ContentPage();
            ((IPageAware)navigationService).Page = rootPage;

            await navigationService.NavigateAsync("ContentPage/NavigationPage");

            Assert.True(rootPage.Navigation.ModalStack.Count == 1);
            Assert.True(rootPage.Navigation.ModalStack[0].Navigation.ModalStack.Count == 1);
        }

        [Fact]
        public async void DeepNavigate_From_ContentPage_To_NavigationPage_ToContentPage()
        {
            var navigationService = new PageNavigationServiceMock(_container, _applicationProvider, _loggerFacade);
            var rootPage = new Xamarin.Forms.ContentPage();
            ((IPageAware)navigationService).Page = rootPage;

            await navigationService.NavigateAsync("ContentPage/NavigationPage/ContentPage");

            var navPage = rootPage.Navigation.ModalStack[0].Navigation.ModalStack[0];
            Assert.True(navPage.Navigation.NavigationStack.Count == 1);
        }

        [Fact]
        public async void DeepNavigate_From_ContentPage_To_NavigationPage_ToContentPage_ByAbsoluteName()
        {
            var navigationService = new PageNavigationServiceMock(_container, _applicationProvider, _loggerFacade);
            var rootPage = new Xamarin.Forms.ContentPage();
            ((IPageAware)navigationService).Page = rootPage;

            await navigationService.NavigateAsync("/NavigationPage/ContentPage");

            Assert.Equal(0, rootPage.Navigation.ModalStack.Count);

            var navPage = _applicationProvider.MainPage;
            Assert.IsType<NavigationPageMock>(navPage);
            Assert.True(navPage.Navigation.NavigationStack.Count == 1);
        }

        [Fact]
        public async void DeepNavigate_From_ContentPage_To_NavigationPage_ToContentPage_ByAbsoluteUri()
        {
            var navigationService = new PageNavigationServiceMock(_container, _applicationProvider, _loggerFacade);
            var rootPage = new Xamarin.Forms.ContentPage();
            ((IPageAware)navigationService).Page = rootPage;

            await navigationService.NavigateAsync(new Uri("http://localhost/NavigationPage/ContentPage", UriKind.Absolute));

            Assert.Equal(0, rootPage.Navigation.ModalStack.Count);

            var navPage = _applicationProvider.MainPage;
            Assert.IsType<NavigationPageMock>(navPage);
            Assert.True(navPage.Navigation.NavigationStack.Count == 1);
        }

        [Fact]
        public async void DeepNavigate_From_ContentPage_To_EmptyNavigationPage_ToContentPage()
        {
            var navigationService = new PageNavigationServiceMock(_container, _applicationProvider, _loggerFacade);
            var rootPage = new Xamarin.Forms.ContentPage();
            ((IPageAware)navigationService).Page = rootPage;

            await navigationService.NavigateAsync("ContentPage/NavigationPage-Empty/ContentPage");

            var navPage = rootPage.Navigation.ModalStack[0].Navigation.ModalStack[0];
            Assert.True(navPage.Navigation.NavigationStack.Count == 1);
        }


        [Fact]
        public async void DeepNavigate_From_ContentPage_To_EmptyNavigationPage_ToContentPage_toContentPage()
        {
            var navigationService = new PageNavigationServiceMock(_container, _applicationProvider, _loggerFacade);
            var rootPage = new Xamarin.Forms.ContentPage();
            ((IPageAware)navigationService).Page = rootPage;

            await navigationService.NavigateAsync("ContentPage/NavigationPage-Empty/ContentPage/ContentPage1");

            var navPage = rootPage.Navigation.ModalStack[0].Navigation.ModalStack[0];

            Assert.True(navPage.Navigation.NavigationStack.Count == 2);
            var lastPage = navPage.Navigation.NavigationStack.LastOrDefault();
            Assert.True(lastPage.GetType() == typeof(ContentPageMock1));
            await navPage.Navigation.PopAsync();
            lastPage = navPage.Navigation.NavigationStack.LastOrDefault();
            Assert.True(lastPage.GetType() == typeof(ContentPageMock));
        }

        [Fact]
        public async void DeepNavigate_To_EmptyNavigationPage_ToContentPage_toContentPage_toContentPage()
        {
            var navigationService = new PageNavigationServiceMock(_container, _applicationProvider, _loggerFacade);
            var rootPage = new Xamarin.Forms.ContentPage();
            ((IPageAware)navigationService).Page = rootPage;

            await navigationService.NavigateAsync("NavigationPage-Empty/ContentPage/ContentPage/ContentPage1");

            var navPage = rootPage.Navigation.ModalStack[0];
            Assert.True(navPage.Navigation.NavigationStack.Count == 3);
            var lastPage = navPage.Navigation.NavigationStack.LastOrDefault();
            Assert.True(lastPage.GetType() == typeof(ContentPageMock1));
        }

        [Fact]
        public async void DeepNavigate_From_ContentPage_To_NavigationPageWithNavigationStack_ToContentPage()
        {
            var navigationService = new PageNavigationServiceMock(_container, _applicationProvider, _loggerFacade);
            var rootPage = new Xamarin.Forms.ContentPage();
            ((IPageAware)navigationService).Page = rootPage;

            await navigationService.NavigateAsync("ContentPage/NavigationPageWithStack/ContentPage");

            var navPage = rootPage.Navigation.ModalStack[0].Navigation.ModalStack[0];
            Assert.True(navPage.Navigation.NavigationStack.Count == 1);
        }

        [Fact]
        public async void DeepNavigate_From_ContentPage_To_NavigationPageWithNavigationStack_ToContentPage_ToContentPage()
        {
            var navigationService = new PageNavigationServiceMock(_container, _applicationProvider, _loggerFacade);
            var rootPage = new Xamarin.Forms.ContentPage();
            ((IPageAware)navigationService).Page = rootPage;

            await navigationService.NavigateAsync("ContentPage/NavigationPageWithStack/ContentPage/ContentPage1");

            var navPage = rootPage.Navigation.ModalStack[0].Navigation.ModalStack[0];
            Assert.True(navPage.Navigation.NavigationStack.Count == 2);
            var lastPage = navPage.Navigation.NavigationStack.LastOrDefault();
            Assert.True(lastPage.GetType() == typeof(ContentPageMock1));
            await navPage.Navigation.PopAsync();
            lastPage = navPage.Navigation.NavigationStack.LastOrDefault();
            Assert.True(lastPage.GetType() == typeof(ContentPageMock));
        }

        [Fact]
        public async void DeepNavigate_From_ContentPage_To_NavigationPageWithDifferentNavigationStack_ToContentPage()
        {
            var navigationService = new PageNavigationServiceMock(_container, _applicationProvider, _loggerFacade);
            var rootPage = new Xamarin.Forms.ContentPage();
            ((IPageAware)navigationService).Page = rootPage;

            await navigationService.NavigateAsync("ContentPage/NavigationPageWithStackNoMatch/ContentPage");

            var navPage = rootPage.Navigation.ModalStack[0].Navigation.ModalStack[0];
            Assert.Equal(1, navPage.Navigation.NavigationStack.Count);
        }

        [Fact]
        public async void DeepNavigate_From_ContentPage_To_TabbedPage()
        {
            var navigationService = new PageNavigationServiceMock(_container, _applicationProvider, _loggerFacade);
            var rootPage = new Xamarin.Forms.ContentPage();
            ((IPageAware)navigationService).Page = rootPage;

            await navigationService.NavigateAsync("ContentPage/TabbedPage");

            Assert.True(rootPage.Navigation.ModalStack.Count == 1);
            Assert.True(rootPage.Navigation.ModalStack[0].Navigation.ModalStack.Count == 1);
        }

        [Fact]
        public async void DeepNavigate_From_ContentPage_To_CarouselPage()
        {
            var navigationService = new PageNavigationServiceMock(_container, _applicationProvider, _loggerFacade);
            var rootPage = new Xamarin.Forms.ContentPage();
            ((IPageAware)navigationService).Page = rootPage;

            await navigationService.NavigateAsync("ContentPage/CarouselPage");

            Assert.True(rootPage.Navigation.ModalStack.Count == 1);
            Assert.True(rootPage.Navigation.ModalStack[0].Navigation.ModalStack.Count == 1);
        }

        [Fact]
        public async void DeepNavigate_From_ContentPage_To_MasterDetailPage()
        {
            var navigationService = new PageNavigationServiceMock(_container, _applicationProvider, _loggerFacade);
            var rootPage = new Xamarin.Forms.ContentPage();
            ((IPageAware)navigationService).Page = rootPage;

            await navigationService.NavigateAsync("ContentPage/MasterDetailPage");

            Assert.True(rootPage.Navigation.ModalStack.Count == 1);
            Assert.True(rootPage.Navigation.ModalStack[0].Navigation.ModalStack.Count == 1);
        }

        [Fact]
        public async void Navigate_FromMasterDetailPage()
        {
            var navigationService = new PageNavigationServiceMock(_container, _applicationProvider, _loggerFacade);
            var rootPage = new MasterDetailPageMock();
            ((IPageAware)navigationService).Page = rootPage;

            Assert.IsType(typeof(ContentPageMock), rootPage.Detail);

            await navigationService.NavigateAsync("TabbedPage");

            Assert.IsType(typeof(TabbedPageMock), rootPage.Detail);

            await navigationService.NavigateAsync("CarouselPage");

            Assert.IsType(typeof(CarouselPageMock), rootPage.Detail);
        }

        [Fact]
        public async void Navigate_FromMasterDetailPage_ToSamePage()
        {
            var navigationService = new PageNavigationServiceMock(_container, _applicationProvider, _loggerFacade);
            var rootPage = new MasterDetailPageMock();
            ((IPageAware)navigationService).Page = rootPage;

            Assert.IsType(typeof(ContentPageMock), rootPage.Detail);

            await navigationService.NavigateAsync("TabbedPage");

            var firstDetailPage = rootPage.Detail;

            Assert.IsType(typeof(TabbedPageMock), firstDetailPage);

            await navigationService.NavigateAsync("TabbedPage");

            Assert.Equal(firstDetailPage, rootPage.Detail);
        }

        [Fact]
        public async void DeepNavigate_ToEmptyMasterDetailPage_ToContentPage()
        {
            var navigationService = new PageNavigationServiceMock(_container, _applicationProvider, _loggerFacade);
            var rootPage = new Xamarin.Forms.ContentPage();
            ((IPageAware)navigationService).Page = rootPage;

            await navigationService.NavigateAsync("MasterDetailPage-Empty/ContentPage");

            Assert.Equal(1, rootPage.Navigation.ModalStack.Count);
            Assert.Equal(0, rootPage.Navigation.NavigationStack.Count);

            var masterDetail = rootPage.Navigation.ModalStack[0] as MasterDetailPageEmptyMock;
            Assert.NotNull(masterDetail);
            Assert.NotNull(masterDetail.Detail);
            Assert.IsType(typeof(ContentPageMock), masterDetail.Detail);
        }

        [Fact]
        public async void DeepNavigate_ToEmptyMasterDetailPage_ToContentPage_UseModalNavigation()
        {
            var navigationService = new PageNavigationServiceMock(_container, _applicationProvider, _loggerFacade);
            var rootPage = new Xamarin.Forms.ContentPage();
            ((IPageAware)navigationService).Page = rootPage;

            await navigationService.NavigateAsync("MasterDetailPage-Empty/ContentPage", useModalNavigation: true);

            Assert.Equal(1, rootPage.Navigation.ModalStack.Count);
            Assert.Equal(0, rootPage.Navigation.NavigationStack.Count);
            var masterDetail = rootPage.Navigation.ModalStack[0] as MasterDetailPageEmptyMock;
            Assert.NotNull(masterDetail);
            Assert.NotNull(masterDetail.Detail);
            Assert.IsType(typeof(ContentPageMock), masterDetail.Detail);
        }

        [Fact]
        public async void DeepNavigate_ToEmptyMasterDetailPage_ToContentPage_NotUseModalNavigation()
        {
            var navigationService = new PageNavigationServiceMock(_container, _applicationProvider, _loggerFacade);
            var rootPage = new ContentPageMock();
            var navigationPage = new NavigationPage(rootPage);
            ((IPageAware)navigationService).Page = rootPage;

            Assert.Equal(1, rootPage.Navigation.NavigationStack.Count);
            Assert.IsType<ContentPageMock>(navigationPage.CurrentPage);

            await navigationService.NavigateAsync("MasterDetailPage-Empty/ContentPage", useModalNavigation: false);

            Assert.Equal(0, rootPage.Navigation.ModalStack.Count);
            Assert.Equal(2, rootPage.Navigation.NavigationStack.Count);
            var masterDetail = rootPage.Navigation.NavigationStack[1] as MasterDetailPageEmptyMock;
            Assert.NotNull(masterDetail);
            Assert.NotNull(masterDetail.Detail);
            Assert.IsType(typeof(ContentPageMock), masterDetail.Detail);
        }

        [Fact]
        public async void DeepNavigate_ToEmptyMasterDetailPage_ToNavigationPage()
        {
            var navigationService = new PageNavigationServiceMock(_container, _applicationProvider, _loggerFacade);
            var rootPage = new Xamarin.Forms.ContentPage();
            ((IPageAware)navigationService).Page = rootPage;

            await navigationService.NavigateAsync("MasterDetailPage-Empty/NavigationPage");

            var masterDetail = rootPage.Navigation.ModalStack[0] as MasterDetailPageEmptyMock;
            Assert.NotNull(masterDetail);
            Assert.NotNull(masterDetail.Detail);
            Assert.IsType(typeof(NavigationPageMock), masterDetail.Detail);
        }

        [Fact]
        public async void DeepNavigate_ToEmptyMasterDetailPage_ToEmptyNavigationPage_ToContentPage()
        {
            var applicationProvider = new ApplicationProviderMock(null);
            var navigationService = new PageNavigationServiceMock(_container, applicationProvider, _loggerFacade);

            await navigationService.NavigateAsync("MasterDetailPage-Empty/NavigationPage-Empty/ContentPage");

            var masterDetail = applicationProvider.MainPage as MasterDetailPageEmptyMock;
            Assert.NotNull(masterDetail);
            Assert.NotNull(masterDetail.Detail);
            Assert.IsType<NavigationPageEmptyMock>(masterDetail.Detail);
            Assert.Equal(0, masterDetail.Navigation.ModalStack.Count);
            Assert.Equal(0, masterDetail.Navigation.NavigationStack.Count);
            Assert.Equal(0, masterDetail.Detail.Navigation.ModalStack.Count);
            Assert.Equal(1, masterDetail.Detail.Navigation.NavigationStack.Count);
            Assert.IsType<ContentPageMock>(masterDetail.Detail.Navigation.NavigationStack.Last());
        }

        [Fact]
        public async void DeepNavigate_ToEmptyMasterDetailPage_ToNavigationPage_ToContentPage()
        {
            var applicationProvider = new ApplicationProviderMock(null);
            var navigationService = new PageNavigationServiceMock(_container, applicationProvider, _loggerFacade);

            await navigationService.NavigateAsync("MasterDetailPage-Empty/NavigationPage/PageMock");

            var masterDetail = applicationProvider.MainPage as MasterDetailPageEmptyMock;
            Assert.NotNull(masterDetail);
            Assert.NotNull(masterDetail.Detail);
            Assert.IsType<NavigationPageMock>(masterDetail.Detail);
            Assert.Equal(0, masterDetail.Navigation.ModalStack.Count);
            Assert.Equal(0, masterDetail.Navigation.NavigationStack.Count);
            Assert.Equal(0, masterDetail.Detail.Navigation.ModalStack.Count);
            Assert.Equal(1, masterDetail.Detail.Navigation.NavigationStack.Count);
            Assert.IsType<PageMock>(masterDetail.Detail.Navigation.NavigationStack.Last());
        }

        [Fact]
        public async void DeepNavigate_ToMasterDetailPage_ToDifferentPage()
        {
            var navigationService = new PageNavigationServiceMock(_container, _applicationProvider, _loggerFacade);
            var rootPage = new Xamarin.Forms.ContentPage();
            ((IPageAware)navigationService).Page = rootPage;

            await navigationService.NavigateAsync("MasterDetailPage/TabbedPage");

            var masterDetail = rootPage.Navigation.ModalStack[0] as MasterDetailPageMock;
            Assert.NotNull(masterDetail);
            Assert.NotNull(masterDetail.Detail);
            Assert.IsType(typeof(TabbedPageMock), masterDetail.Detail);
        }

        [Fact]
        public async void DeepNavigate_ToMasterDetailPage_ToSamePage_ToTabbedPage()
        {
            var navigationService = new PageNavigationServiceMock(_container, _applicationProvider, _loggerFacade);
            var rootPage = new Xamarin.Forms.ContentPage();
            ((IPageAware)navigationService).Page = rootPage;

            await navigationService.NavigateAsync("MasterDetailPage/ContentPage/TabbedPage");

            var masterDetail = rootPage.Navigation.ModalStack[0] as MasterDetailPageMock;
            Assert.NotNull(masterDetail);
            Assert.NotNull(masterDetail.Detail);
            Assert.IsType(typeof(ContentPageMock), masterDetail.Detail);

            var tabbedPage = masterDetail.Navigation.ModalStack[0] as TabbedPageMock;
            Assert.NotNull(tabbedPage);
        }

        [Fact]
        public async void Navigate_FromMasterDetailPage_ToTabbedPage_IsPresented()
        {
            var navigationService = new PageNavigationServiceMock(_container, _applicationProvider, _loggerFacade);
            var rootPage = new MasterDetailPageMock();
            ((IPageAware)navigationService).Page = rootPage;
            rootPage.IsPresentedAfterNavigation = true;

            Assert.IsType(typeof(ContentPageMock), rootPage.Detail);
            Assert.False(rootPage.IsPresented);

            await navigationService.NavigateAsync("TabbedPage");
            Assert.IsType(typeof(TabbedPageMock), rootPage.Detail);

            Assert.True(rootPage.IsPresented);
        }

        [Fact]
        public async void Navigate_FromMasterDetailPage_ToTabbedPage_IsNotPresented()
        {
            var navigationService = new PageNavigationServiceMock(_container, _applicationProvider, _loggerFacade);
            var rootPage = new MasterDetailPageMock();
            ((IPageAware)navigationService).Page = rootPage;
            rootPage.IsPresentedAfterNavigation = false;

            Assert.IsType(typeof(ContentPageMock), rootPage.Detail);
            Assert.False(rootPage.IsPresented);

            await navigationService.NavigateAsync("TabbedPage");
            Assert.IsType(typeof(TabbedPageMock), rootPage.Detail);

            Assert.False(rootPage.IsPresented);
        }

        [Fact]
        public async void Navigate_FromMasterDetailPage_ToTabbedPage_IsPresented_FromViewModel()
        {
            var navigationService = new PageNavigationServiceMock(_container, _applicationProvider, _loggerFacade);
            var rootPage = new MasterDetailPageEmptyMock();
            ((IPageAware)navigationService).Page = rootPage;

            ((MasterDetailPageEmptyMockViewModel)rootPage.BindingContext).IsPresentedAfterNavigation = true;

            Assert.Null(rootPage.Detail);
            Assert.False(rootPage.IsPresented);

            await navigationService.NavigateAsync("TabbedPage");
            Assert.IsType(typeof(TabbedPageMock), rootPage.Detail);

            Assert.True(rootPage.IsPresented);
        }

        [Fact]
        public async void Navigate_FromMasterDetailPage_ToTabbedPage_IsNotPresented_FromViewModel()
        {
            var navigationService = new PageNavigationServiceMock(_container, _applicationProvider, _loggerFacade);
            var rootPage = new MasterDetailPageEmptyMock();
            ((IPageAware)navigationService).Page = rootPage;

            ((MasterDetailPageEmptyMockViewModel)rootPage.BindingContext).IsPresentedAfterNavigation = false;

            Assert.Null(rootPage.Detail);
            Assert.False(rootPage.IsPresented);            

            await navigationService.NavigateAsync("TabbedPage");
            Assert.IsType(typeof(TabbedPageMock), rootPage.Detail);

            Assert.False(rootPage.IsPresented);
        }

        [Fact]
        public async void DeepNavigate_ToTabbedPage_ToPage()
        {
            var navigationService = new PageNavigationServiceMock(_container, _applicationProvider, _loggerFacade);
            var rootPage = new Xamarin.Forms.ContentPage();
            ((IPageAware)navigationService).Page = rootPage;

            await navigationService.NavigateAsync("TabbedPage/PageMock");

            var tabbedPage = rootPage.Navigation.ModalStack[0] as TabbedPageMock;
            Assert.NotNull(tabbedPage);
            Assert.NotNull(tabbedPage.CurrentPage);
            Assert.IsType(typeof(PageMock), tabbedPage.CurrentPage);
        }

        [Fact]
        public async void DeepNavigate_ToMasterDetailPage_ToNavigationPage_ToTabbedPage_ToPage()
        {
            var navigationService = new PageNavigationServiceMock(_container, _applicationProvider, _loggerFacade);
            var rootPage = new Xamarin.Forms.ContentPage();
            ((IPageAware)navigationService).Page = rootPage;

            await navigationService.NavigateAsync("MasterDetailPage-Empty/NavigationPage/TabbedPage/PageMock");

            var mdpPage = rootPage.Navigation.ModalStack[0] as MasterDetailPageEmptyMock;
            var navPage = mdpPage.Detail as NavigationPageMock;
            var tabbedPage = navPage.Navigation.NavigationStack[0] as TabbedPageMock;
            Assert.NotNull(mdpPage);
            Assert.NotNull(navPage);
            Assert.NotNull(tabbedPage.CurrentPage);
            Assert.IsType(typeof(PageMock), tabbedPage.CurrentPage);
        }

        [Fact]
        public async void DeepNavigate_ToMasterDetailPage_ToNavigationPage_ToContentPage_ToTabbedPage_ToPage()
        {
            var navigationService = new PageNavigationServiceMock(_container, _applicationProvider, _loggerFacade);
            var rootPage = new Xamarin.Forms.ContentPage();
            ((IPageAware)navigationService).Page = rootPage;

            await navigationService.NavigateAsync("MasterDetailPage-Empty/NavigationPage/ContentPage/TabbedPage/PageMock");

            var mdpPage = rootPage.Navigation.ModalStack[0] as MasterDetailPageEmptyMock;
            var navPage = mdpPage.Detail as NavigationPageMock;
            var contentPage = navPage.Navigation.NavigationStack[0] as ContentPageMock;
            var tabbedPage = navPage.Navigation.NavigationStack[1] as TabbedPageMock;
            Assert.NotNull(mdpPage);
            Assert.NotNull(navPage);
            Assert.NotNull(tabbedPage.CurrentPage);
            Assert.IsType(typeof(PageMock), tabbedPage.CurrentPage);
        }

        [Fact]
        public async void DeepNavigate_ToCarouselPage_ToContentPage()
        {
            var navigationService = new PageNavigationServiceMock(_container, _applicationProvider, _loggerFacade);
            var rootPage = new Xamarin.Forms.ContentPage();
            ((IPageAware)navigationService).Page = rootPage;

            await navigationService.NavigateAsync("CarouselPage/ContentPage");

            var tabbedPage = rootPage.Navigation.ModalStack[0] as CarouselPageMock;
            Assert.NotNull(tabbedPage);
            Assert.NotNull(tabbedPage.CurrentPage);
            Assert.IsType(typeof(ContentPageMock), tabbedPage.CurrentPage);
        }

        public void Dispose()
        {
            _container.Dispose();
            _container = null;
        }
    }
}<|MERGE_RESOLUTION|>--- conflicted
+++ resolved
@@ -27,11 +27,9 @@
             _container.Register("ContentPage", typeof(ContentPageMock));
             _container.Register("ContentPage1", typeof(ContentPageMock1));
             _container.Register(typeof(ContentPageMockViewModel).FullName, typeof(ContentPageMock));
-<<<<<<< HEAD
             _container.Register(typeof(ContentPageMock1ViewModel).FullName, typeof(ContentPageMock1));
-=======
+
             _container.Register("SecondContentPageMock", typeof(SecondContentPageMock));
->>>>>>> 161767a4
 
             _container.Register("NavigationPage", typeof(NavigationPageMock));
             _container.Register("NavigationPage-Empty", typeof(NavigationPageEmptyMock));
