--- conflicted
+++ resolved
@@ -32,7 +32,6 @@
 
         protected override void RegisterTypes(IContainerRegistry containerRegistry)
         {
-<<<<<<< HEAD
             containerRegistry.RegisterType<IServiceMock, ServiceMock>();
             containerRegistry.RegisterType<AutowireViewModel>();
             containerRegistry.RegisterType<ViewModelAMock>();
@@ -46,13 +45,6 @@
             containerRegistry.RegisterTypeForNavigation<ConstructorArgumentView, ConstructorArgumentViewModel>();
 
             DependencyService.Register<IDependencyServiceMock, DependencyServiceMock>();
-=======
-            ModuleCatalog.AddModule(new ModuleInfo(typeof(ModuleMock))
-            {
-                InitializationMode = InitializationMode.WhenAvailable,
-                ModuleName = "ModuleMock"
-            });
->>>>>>> 3db4d240
         }
     }
 
@@ -65,11 +57,10 @@
 
         protected override void ConfigureModuleCatalog(IModuleCatalog moduleCatalog)
         {
-            moduleCatalog.AddModule(new ModuleInfo
+            ModuleCatalog.AddModule(new ModuleInfo(typeof(ModuleMock))
             {
                 InitializationMode = InitializationMode.WhenAvailable,
-                ModuleName = "ModuleMock",
-                ModuleType = typeof(ModuleMock)
+                ModuleName = "ModuleMock"
             });
         }
     }
