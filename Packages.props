<Project>

  <ItemGroup>
    <PackageReference Update="DryIoc.dll" Version="4.7.2" />
    <PackageReference Update="Unity.Container" Version="5.11.10" />

    <PackageReference Update="System.ValueTuple" Version="4.5.0" />
    <PackageReference Update="Xamarin.Forms" Version="5.0.0.1874" />
    <PackageReference Update="Microsoft.Xaml.Behaviors.Wpf" Version="1.1.31" />
  </ItemGroup>

  <!-- Uno -->
  <ItemGroup>
    <PackageReference Update="Uno.UI" Version="3.4.0" />
    <PackageReference Update="Uno.Core" Version="2.1.0" />
    <PackageReference Update="Uno.Microsoft.Xaml.Behaviors.Uwp.Managed" Version="2.0.2-uno.76" />
    <PackageReference Update="Microsoft.Xaml.Behaviors.Uwp.Managed" Version="2.0.1" />
    <PackageReference Update="Uno.UI.RemoteControl" Version="3.4.0" />
    <PackageReference Update="Uno.UniversalImageLoader" Version="1.9.33" />
    <PackageReference Update="Microsoft.Extensions.Logging.Console" Version="1.1.1" />
    <PackageReference Update="Microsoft.Extensions.Logging.Filter" Version="1.1.1" />
    <PackageReference Update="Uno.UI.WebAssembly" Version="3.4.0" />
    <PackageReference Update="Uno.Wasm.Bootstrap" Version="1.3.6" />
    <PackageReference Update="Uno.Wasm.Bootstrap.DevServer" Version="1.3.6" />

    <PackageReference Update="Microsoft.NETCore.UniversalWindowsPlatform" Version="6.2.11" />
  </ItemGroup>

  <!-- Tests -->
  <ItemGroup>
    <PackageReference Update="Xamarin.Forms.Mocks" Version="4.7.0.1" />
    <PackageReference Update="Humanizer.Core" Version="2.8.26" />
    <PackageReference Update="Newtonsoft.Json" Version="12.0.3" />

<<<<<<< HEAD
    <PackageReference Update="Microsoft.NET.Test.Sdk" Version="16.8.0" />
    <PackageReference Update="Moq" Version="4.15.1" />
=======
    <PackageReference Update="Microsoft.NET.Test.Sdk" Version="16.8.3" />
    <PackageReference Update="Moq" Version="4.16.0" />
>>>>>>> 7c4e49ff
    <PackageReference Update="xunit" Version="2.4.1" />
    <PackageReference Update="xunit.runner.visualstudio" Version="2.4.3">
      <PrivateAssets>all</PrivateAssets>
      <IncludeAssets>runtime; build; native; contentfiles; analyzers</IncludeAssets>
    </PackageReference>
    <PackageReference Update="Xunit.StaFact" Version="1.0.37" />
  </ItemGroup>

  <!-- UI Tests -->
  <ItemGroup>
    <PackageReference Update="Uno.UITest.Helpers" Version="1.0.0" />
    <PackageReference Update="Xamarin.TestCloud.Agent" Version="0.22.1" />
    <PackageReference Update="NUnit" Version="3.13.0" />
    <PackageReference Update="NUnit3TestAdapter" Version="3.17.0">
      <PrivateAssets>all</PrivateAssets>
      <IncludeAssets>runtime; build; native; contentfiles; analyzers; buildtransitive</IncludeAssets>
    </PackageReference>
    <PackageReference Update="Xamarin.UITest" Version="3.0.12" />
  </ItemGroup>

  <ItemGroup>
    <GlobalPackageReference Include="Microsoft.NETFramework.ReferenceAssemblies"
                            Version="1.0.0" />
  </ItemGroup>

  <ItemGroup Condition=" $(DISABLE_GITVERSIONING) != 'true' ">
    <GlobalPackageReference Include="Nerdbank.GitVersioning" Version="3.3.37"
                            Condition=" !$(MSBuildProjectDirectory.Contains('e2e')) "/>
  </ItemGroup>

  <ItemGroup Condition=" $(IsPackable) ">
    <GlobalPackageReference Include="Microsoft.SourceLink.GitHub"
                            Version="1.1.0-beta-20204-02" />
  </ItemGroup>
</Project><|MERGE_RESOLUTION|>--- conflicted
+++ resolved
@@ -32,13 +32,8 @@
     <PackageReference Update="Humanizer.Core" Version="2.8.26" />
     <PackageReference Update="Newtonsoft.Json" Version="12.0.3" />
 
-<<<<<<< HEAD
-    <PackageReference Update="Microsoft.NET.Test.Sdk" Version="16.8.0" />
-    <PackageReference Update="Moq" Version="4.15.1" />
-=======
     <PackageReference Update="Microsoft.NET.Test.Sdk" Version="16.8.3" />
     <PackageReference Update="Moq" Version="4.16.0" />
->>>>>>> 7c4e49ff
     <PackageReference Update="xunit" Version="2.4.1" />
     <PackageReference Update="xunit.runner.visualstudio" Version="2.4.3">
       <PrivateAssets>all</PrivateAssets>
